//
// This file is a part of pomerol - a scientific ED code for obtaining 
// properties of a Hubbard model on a finite-size lattice 
//
// Copyright (C) 2010-2012 Andrey Antipov <antipov@ct-qmc.org>
// Copyright (C) 2010-2012 Igor Krivenko <igor@shg.ru>
//
// pomerol is free software: you can redistribute it and/or modify
// it under the terms of the GNU General Public License as published by
// the Free Software Foundation, either version 3 of the License, or
// (at your option) any later version.
//
// pomerol is distributed in the hope that it will be useful,
// but WITHOUT ANY WARRANTY; without even the implied warranty of
// MERCHANTABILITY or FITNESS FOR A PARTICULAR PURPOSE.  See the
// GNU General Public License for more details.
//
// You should have received a copy of the GNU General Public License
// along with pomerol.  If not, see <http://www.gnu.org/licenses/>.


/** \file src/FieldOperator.h
** \brief Declaration of field operators : creation and annihilation operators.
** 
** \author Igor Krivenko (igor@shg.ru)
** \author Andrey Antipov (antipov@ct-qmc.org)
*/

#ifndef __INCLUDE_FIELDOPERATOR_H
#define __INCLUDE_FIELDOPERATOR_H

#include"Misc.h"
#include"StatesClassification.h"
#include"Hamiltonian.h" 
#include"FieldOperatorPart.h"

namespace Pomerol{

/** \typedef 
 * A pair of left and right indices of a part in a Field Operator. Each part is a non-vanishing worldline in an operator
 */
typedef std::pair<BlockNumber,BlockNumber> BlockMapping;

/** This class is a parent class for creation/annihilation operators which act
 * on all blocks of quantum states */ 
<<<<<<< HEAD
class FieldOperator
=======
class FieldOperator : public ComputableObject 
>>>>>>> b65319aa
{
protected:
    /** Computation statuses of the object. */
    enum {Constructed, Prepared, Computed};
    /** A reference to a IndexClassification object */
    const IndexClassification &IndexInfo;
    /** A reference to a StatesClassification object */
<<<<<<< HEAD
    const StatesClassification &System;
    /** A reference to a Hamiltonian object */
    const Hamiltonian &H;
=======
    const StatesClassification &S;
    /** A reference to a Hamiltonian object */
    const Hamiltonian &H;
    /** A reference an Operator object (OperatorPresets::C or Cdag). */
    const Operator *O;
>>>>>>> b65319aa

    /** An index of the operator */
    ParticleIndex Index;
    /** A vector of parts */
    std::vector<FieldOperatorPart*> parts;
<<<<<<< HEAD
    /** A map between non-vanishing parts and their right BlockNumbers  */
    std::map<size_t,BlockNumber> mapPartsFromRight;
    /** A map between non-vanishing parts and their right BlockNumbers  */
=======
    /** A map between non-vanishing parts (internal numbering) and their R.H.S. BlockNumbers  */
    std::map<size_t,BlockNumber> mapPartsFromRight;
    /** A map between non-vanishing parts (internal numbering) and their L.H.S. BlockNumbers  */
>>>>>>> b65319aa
    std::map<size_t,BlockNumber> mapPartsFromLeft;
    /** A map from right to left BlockNumbers of non-vanishing parts */
    std::map<BlockNumber,BlockNumber> mapRightToLeftIndex;
    /** A map from left to right BlockNumbers of non-vanishing parts */
    std::map<BlockNumber,BlockNumber> mapLeftToRightIndex;
    /** A list of indices of non-vanishing part */
    std::list<BlockMapping> LeftRightIndices;

<<<<<<< HEAD
    virtual BlockNumber mapsTo(BlockNumber RightIndex) const = 0;
    virtual QuantumNumbers mapsTo(const QuantumNumbers& in) const = 0;
=======
    /** Return the resulting BlockNumber of states obtained by this operator, acting on states from another block. 
     * If no BlockNumber found returns ERROR_BLOCK_NUMBER.
     * \param[in] RightIndex The BlockNumber of states on right hand side of the FieldOperator.
     */
    virtual BlockNumber mapsTo(BlockNumber RightIndex) const;

    /** Return the resulting QuantumNumbers of states obtained by this operator, acting on states from another block. 
     * If no QuantumNumbers found throws an exception.
     * \param[in] RightIndex The BlockNumber of states on right hand side of the FieldOperator.
     */
    virtual QuantumNumbers mapsTo(const QuantumNumbers& in) const;
>>>>>>> b65319aa

public:
    /** Constructor
     * \param[in] IndexInfo A reference to an IndexClassification object
     * \param[in] S A reference to a StatesClassification object
     * \param[in] H A reference to a Hamiltonian object
     * \param[in] Index An index of an operator
     */
<<<<<<< HEAD
    FieldOperator(const IndexClassification &IndexInfo, const StatesClassification &System, const Hamiltonian &H, ParticleIndex Index);
=======
    FieldOperator(const IndexClassification &IndexInfo, const StatesClassification &S, const Hamiltonian &H, ParticleIndex Index);
>>>>>>> b65319aa

    /** Returns a FieldOperatorPart based on its left BlockNumber */
    const FieldOperatorPart& getPartFromLeftIndex(BlockNumber in) const;
    /** Returns a FieldOperatorPart based on its left QuantumNumbers */
    const FieldOperatorPart& getPartFromLeftIndex(const QuantumNumbers& in) const;
    /** Returns a FieldOperatorPart based on its right BlockNumber */
    const FieldOperatorPart& getPartFromRightIndex(BlockNumber out) const;
    /** Returns a FieldOperatorPart based on its right QuantumNumbers */
    const FieldOperatorPart& getPartFromRightIndex(const QuantumNumbers& out) const;
    /** Returns a left BlockNumber for a given right BlockNumber */
    BlockNumber getLeftIndex(BlockNumber RightIndex) const;
    /** Returns a right BlockNumber for a given left BlockNumber */
    BlockNumber getRightIndex(BlockNumber LeftIndex) const;
    /** Returns a list of indices of non-vanishing parts */
    const std::list<BlockMapping>& getNonTrivialIndices() const;

    /** Returns acting ParticleIndex of current operator */
    ParticleIndex getIndex(void) const;
    /** Virtual method for assigning world-lines */
    virtual void prepare(void) = 0;
    /** Computes all world-lines */
    void compute(void);
};

/** A creation operator in the eigenspace of a Hamiltonian */
class CreationOperator;
/** An annihilation operator in the eigenspace of a Hamiltonian */
class AnnihilationOperator;

class CreationOperator : public FieldOperator
{
    friend class AnnihilationOperator;
<<<<<<< HEAD
    BlockNumber mapsTo(BlockNumber RightIndex) const;
    QuantumNumbers mapsTo(const QuantumNumbers& in) const;
=======
>>>>>>> b65319aa
public:
    /* Returns hermitian conjugate of current operator */
    AnnihilationOperator& transpose(void);
    void prepare();

    /** Constructor
     * \param[in] IndexInfo A reference to an IndexClassification object
     * \param[in] S A reference to a StatesClassification object
     * \param[in] H A reference to a Hamiltonian object
     * \param[in] Index An index of an operator
     */
<<<<<<< HEAD
    CreationOperator(const IndexClassification &IndexInfo, const StatesClassification &System, const Hamiltonian &H, ParticleIndex Index);
=======
    CreationOperator(const IndexClassification &IndexInfo, const StatesClassification &S, const Hamiltonian &H, ParticleIndex Index);
>>>>>>> b65319aa
};

class AnnihilationOperator : public FieldOperator
{
    friend class CreationOperator;
<<<<<<< HEAD
    BlockNumber mapsTo(BlockNumber RightIndex) const;
    QuantumNumbers mapsTo(const QuantumNumbers& in) const;
=======
>>>>>>> b65319aa
public:
    /* Returns hermitian conjugate of current operator */
    CreationOperator& transpose(void);

    void prepare();

    /** Constructor
     * \param[in] IndexInfo A reference to an IndexClassification object
     * \param[in] S A reference to a StatesClassification object
     * \param[in] H A reference to a Hamiltonian object
     * \param[in] Index An index of an operator
     */
<<<<<<< HEAD
    AnnihilationOperator(const IndexClassification &IndexInfo, const StatesClassification &System, const Hamiltonian &H, ParticleIndex Index);
=======
    AnnihilationOperator(const IndexClassification &IndexInfo, const StatesClassification &S, const Hamiltonian &H, ParticleIndex Index);
>>>>>>> b65319aa
};

} // end of namespace Pomerol
#endif // endif :: #ifdef __INCLUDE_FIELDOPERATOR_H<|MERGE_RESOLUTION|>--- conflicted
+++ resolved
@@ -43,11 +43,7 @@
 
 /** This class is a parent class for creation/annihilation operators which act
  * on all blocks of quantum states */ 
-<<<<<<< HEAD
-class FieldOperator
-=======
 class FieldOperator : public ComputableObject 
->>>>>>> b65319aa
 {
 protected:
     /** Computation statuses of the object. */
@@ -55,31 +51,19 @@
     /** A reference to a IndexClassification object */
     const IndexClassification &IndexInfo;
     /** A reference to a StatesClassification object */
-<<<<<<< HEAD
-    const StatesClassification &System;
-    /** A reference to a Hamiltonian object */
-    const Hamiltonian &H;
-=======
     const StatesClassification &S;
     /** A reference to a Hamiltonian object */
     const Hamiltonian &H;
     /** A reference an Operator object (OperatorPresets::C or Cdag). */
     const Operator *O;
->>>>>>> b65319aa
 
     /** An index of the operator */
     ParticleIndex Index;
     /** A vector of parts */
     std::vector<FieldOperatorPart*> parts;
-<<<<<<< HEAD
-    /** A map between non-vanishing parts and their right BlockNumbers  */
-    std::map<size_t,BlockNumber> mapPartsFromRight;
-    /** A map between non-vanishing parts and their right BlockNumbers  */
-=======
     /** A map between non-vanishing parts (internal numbering) and their R.H.S. BlockNumbers  */
     std::map<size_t,BlockNumber> mapPartsFromRight;
     /** A map between non-vanishing parts (internal numbering) and their L.H.S. BlockNumbers  */
->>>>>>> b65319aa
     std::map<size_t,BlockNumber> mapPartsFromLeft;
     /** A map from right to left BlockNumbers of non-vanishing parts */
     std::map<BlockNumber,BlockNumber> mapRightToLeftIndex;
@@ -88,10 +72,6 @@
     /** A list of indices of non-vanishing part */
     std::list<BlockMapping> LeftRightIndices;
 
-<<<<<<< HEAD
-    virtual BlockNumber mapsTo(BlockNumber RightIndex) const = 0;
-    virtual QuantumNumbers mapsTo(const QuantumNumbers& in) const = 0;
-=======
     /** Return the resulting BlockNumber of states obtained by this operator, acting on states from another block. 
      * If no BlockNumber found returns ERROR_BLOCK_NUMBER.
      * \param[in] RightIndex The BlockNumber of states on right hand side of the FieldOperator.
@@ -103,7 +83,6 @@
      * \param[in] RightIndex The BlockNumber of states on right hand side of the FieldOperator.
      */
     virtual QuantumNumbers mapsTo(const QuantumNumbers& in) const;
->>>>>>> b65319aa
 
 public:
     /** Constructor
@@ -112,11 +91,7 @@
      * \param[in] H A reference to a Hamiltonian object
      * \param[in] Index An index of an operator
      */
-<<<<<<< HEAD
-    FieldOperator(const IndexClassification &IndexInfo, const StatesClassification &System, const Hamiltonian &H, ParticleIndex Index);
-=======
     FieldOperator(const IndexClassification &IndexInfo, const StatesClassification &S, const Hamiltonian &H, ParticleIndex Index);
->>>>>>> b65319aa
 
     /** Returns a FieldOperatorPart based on its left BlockNumber */
     const FieldOperatorPart& getPartFromLeftIndex(BlockNumber in) const;
@@ -149,11 +124,6 @@
 class CreationOperator : public FieldOperator
 {
     friend class AnnihilationOperator;
-<<<<<<< HEAD
-    BlockNumber mapsTo(BlockNumber RightIndex) const;
-    QuantumNumbers mapsTo(const QuantumNumbers& in) const;
-=======
->>>>>>> b65319aa
 public:
     /* Returns hermitian conjugate of current operator */
     AnnihilationOperator& transpose(void);
@@ -165,21 +135,12 @@
      * \param[in] H A reference to a Hamiltonian object
      * \param[in] Index An index of an operator
      */
-<<<<<<< HEAD
-    CreationOperator(const IndexClassification &IndexInfo, const StatesClassification &System, const Hamiltonian &H, ParticleIndex Index);
-=======
     CreationOperator(const IndexClassification &IndexInfo, const StatesClassification &S, const Hamiltonian &H, ParticleIndex Index);
->>>>>>> b65319aa
 };
 
 class AnnihilationOperator : public FieldOperator
 {
     friend class CreationOperator;
-<<<<<<< HEAD
-    BlockNumber mapsTo(BlockNumber RightIndex) const;
-    QuantumNumbers mapsTo(const QuantumNumbers& in) const;
-=======
->>>>>>> b65319aa
 public:
     /* Returns hermitian conjugate of current operator */
     CreationOperator& transpose(void);
@@ -192,11 +153,7 @@
      * \param[in] H A reference to a Hamiltonian object
      * \param[in] Index An index of an operator
      */
-<<<<<<< HEAD
-    AnnihilationOperator(const IndexClassification &IndexInfo, const StatesClassification &System, const Hamiltonian &H, ParticleIndex Index);
-=======
     AnnihilationOperator(const IndexClassification &IndexInfo, const StatesClassification &S, const Hamiltonian &H, ParticleIndex Index);
->>>>>>> b65319aa
 };
 
 } // end of namespace Pomerol
