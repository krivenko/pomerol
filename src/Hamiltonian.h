--- conflicted
+++ resolved
@@ -43,11 +43,7 @@
  * It provides eigenvalues and eigenfunctions of any of its parts once they are obtained within its parts. 
  * The diagonalization and entering routines are done inside of HamiltonianPart instances.
  */
-<<<<<<< HEAD
-class Hamiltonian : public HDF5Storable
-=======
 class Hamiltonian : public HDF5Storable, public ComputableObject
->>>>>>> b65319aa
 {
     /** Statuses of the object */
     enum {Constructed, Prepared, Diagonalized};
@@ -74,11 +70,7 @@
 
     const HamiltonianPart& getPart(const QuantumNumbers &in) const;
     const HamiltonianPart& getPart(BlockNumber in) const;
-<<<<<<< HEAD
-    RealType getEigenValue(QuantumState state) const;
-=======
     RealType getEigenValue(unsigned long state) const;
->>>>>>> b65319aa
     RealType getGroundEnergy() const;
 
     void save(H5::CommonFG* RootGroup) const;
